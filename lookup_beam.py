#!/usr/bin/env python
import os
import logging
import numpy as np
from h5py import File
from optparse import OptionParser #NB zeus does not have argparse!

from scipy.interpolate import RectBivariateSpline

from astropy.io import fits
from astropy.wcs import WCS
from astropy.coordinates import Longitude, SkyCoord, EarthLocation, AltAz
from astropy.time import Time
from astropy import units as u

N_POL = 2
POLS = ("XX", "YY")

# MWA location from CONV2UVFITS/convutils.h
LOCATION = EarthLocation.from_geodetic(lat=-26.703319*u.deg, lon=116.67081*u.deg, height=377*u.m)

def trap(n):
    """
    return normalised trapezium
    """
    x = np.ones((n,), dtype=np.float32)
    x[0] = x[-1] = 0.5
    x /= sum(x)
    return x

def coarse_range(chans, coarse_str):
    int_chans = [int(c) for c in coarse_str.split("-")]
    edge_freq_hz = (int_chans[0]*1280000-640000, int_chans[1]*1280000+640000)

    lower = np.argwhere(chans == edge_freq_hz[0]).flatten()
    upper = np.argwhere(chans == edge_freq_hz[1]).flatten()
    if len(lower) == 0:
        raise IndexError, "No match for lower coarse chan %d" % int_chans[0]
    if len(upper) == 0:
        raise IndexError, "No match for upper coarse chan %d" % int_chans[1]
    return lower[0], upper[0]-lower[0]+1

def mhz_to_index_weight(chans, freq_mhz):
    freq = 1e6*freq_mhz
    i = np.searchsorted(chans, freq)
    if i == 0:
        raise ValueError, "Frequency %f below lowest channel %f" % (freq, chans[0])
    if i == len(chans):
        raise ValueError, "Frequency %f above highest channel %f" % (freq, chans[-1])
    weight1 = 1-(freq-chans[i-1])/np.float(chans[i]-chans[i-1])
    return i-1, weight1

def get_meta_lst(obsid_str):
    meta_hdus = fits.open("%s.metafits" % obsid_str)
    gridnum = meta_hdus[0].header['GRIDNUM']
    start_lst = meta_hdus[0].header['LST']
<<<<<<< HEAD
    lst = start_lst + 360.0*meta_hdus[0].header['Exposure']/2/86164.1
=======
    lst = start_lst + 360*meta_hdus[0].header['EXPOSURE']/86164.1
>>>>>>> 689ed881
    return gridnum, lst

def get_meta(obsid_str):
    meta_hdus = fits.open("%s.metafits" % obsid_str)
    gridnum = meta_hdus[0].header['GRIDNUM']
    start_time = meta_hdus[0].header['DATE-OBS']
    duration = meta_hdus[0].header['EXPOSURE']*u.s
    t = Time(start_time, format='isot', scale='utc') + 0.5*duration
    return gridnum, t

def tidy_spline(spline, dtype):
    """
    RectBivariateSpline does not respect precision (always promotes to float32)
    RectBivariateSpline also returns flattened array.
    
    This function factory will return a spline which when called will
    - set grid to false
    - shape spline to 'shape' and convert to dtype

    dtype is set when this function factory is called
    shape is set when spline function is called

    shape is set explicitly (rather than implicitly via e.g. dec.shape)
    because a different, equally-sized shape may be required due to extra FITS dimensions
    """
    def inner(dec, ha, shape):
        return dtype(spline(dec, ha, grid=False).reshape(shape))
    return inner

def get_avg_beam_spline(beam_file, gridnum, low_index, n_freq, weights):
    assert beam_file['beams'].shape[2] == N_POL, "Beam file does not contain 2 polarisations. Not an XX/YY file!"
    beam_xy = np.sum(np.nan_to_num(beam_file['beams'][gridnum, low_index:low_index+n_freq, ...])*weights.reshape(n_freq, 1, 1, 1),
                     axis=0)
    # Note that according to the docs, x, y should be
    # "1-D arrays of coordinates in strictly ascending order."
    # However this seems to work
    beams = {}
    for p, pol in enumerate(POLS):
        b = RectBivariateSpline(x=beam_file['az_scale'][...], y=beam_file['el_scale'][...], z=beam_xy[p])
        beams[pol] = tidy_spline(b, np.float32)
    return beams

def header_to_pixel_radec(header):
    wcs = WCS(header)
    # Get RA and Dec of each pixel in hdf5 file
    n_x, n_y = header['NAXIS1'], header['NAXIS2']
    x, y = np.meshgrid(np.arange(n_x), np.arange(n_y))
    ra, dec = wcs.celestial.wcs_pix2world(x, y, 0)
    return ra, dec

def ra_to_ha(ra, lst):
    return Longitude((lst-ra)*u.deg, wrap_angle=180*u.deg).deg

def radec_to_altaz(ra, dec, t, location=LOCATION):
    radec = SkyCoord(ra*u.deg, dec*u.deg)
    altaz = radec.transform_to(AltAz(obstime=t, location=location))
    return altaz.alt.deg, altaz.az.deg

if __name__ == '__main__':
    try:
        PB_FILE = os.environ['MWA_PB_LOOKUP']
    except KeyError:
        PB_FILE = ""

    parser = OptionParser(usage="usage: obsid suffix [out_prefix] [out_suffix]" +
                          """
                          read input fits image and metafits and produce XX and YY beams with same dimensions as fits image

                          --chan_str *or* --freq_mhz must be specified.

                          A path to the lookup table must also be specified, either via --beam_path or via the global variable MWA_PB_LOOKUP.

                          If chan_str is specified, all beams within the frequency range specified are averaged together, with
                          edge channels given half weighting

                          if --freq_mhz is specified, the two beams closest to the given frequency are linearly interpolated.


                          input fits image is 
                            [obsid][suffix]
                          input metafits is 
                            [obsid].metafits

                          output files will be 
                            [out_prefix]XX[out_suffix]
                          and
                            [out_prefix]YY[out_suffix]

                          obsid and suffix must be given

                          out_prefix defaults to obsid-
                          out_suffix defaults to "-beam.fits"
                          """)
    parser.add_option("-c", "--chan_str", dest="chan_str", default=None, type="str", help="coarse channel string (e.g. 121-132)")
    parser.add_option("-f", "--freq_mhz", dest="freq_mhz", default=None, type="float", help="frequency in MHz")
    parser.add_option("-v", "--verbose", action="count", dest="verbose", help="-v info, -vv debug")
    parser.add_option("--beam_path", default=PB_FILE, dest="beam_path", type="str", help="path to hdf5 file containing beams")
    parser.add_option("--metafits_suffix", default=".metafits", action="count", dest="verbose", help="-v info, -vv debug (default %default")
    parser.add_option("--delete", action="store_true", dest="delete", help="delete output files if they already exist")

    opts, args = parser.parse_args()

    if len(args) < 2:
        parser.error("incorrect number of arguments")
    obsid = args[0]
    suffix = args[1]
    if len(args) > 2:
        out_prefix = args[2]
    else:
        out_prefix = obsid + '-'
    if len(args) > 3:
        out_suffix = args[3]
    else:
        out_suffix = "-beam.fits"

    if opts.chan_str is None and opts.freq_mhz is None:
        parser.error("Either chan_str or freq_mhz must be set")

    if opts.chan_str is not None and opts.freq_mhz is not None:
        parser.error("Either chan_str *or* freq_mhz must be set")

    if opts.verbose == 1:
        logging.basicConfig(format='%(asctime)s-%(levelname)s %(message)s', level=logging.INFO)
    elif opts.verbose > 1:
        logging.basicConfig(format='%(asctime)s-%(levelname)s %(message)s', level=logging.DEBUG)

    for pol in POLS:
        out = "%s%s%s" % (out_prefix, pol, out_suffix)
        if os.path.exists(out):
            if opts.delete:
                os.remove(out)
            else:
                raise RuntimeError, "%s exists" % out

    # get metadata
    logging.debug("getting metadata")
    gridnum, t = get_meta(obsid)

    #open beam file
    logging.debug("generate spline from beam file")
    df = File(opts.beam_path)
    if opts.chan_str is not None:
        low_index, n_chan = coarse_range(df['chans'][...], opts.chan_str)
        weights = trap(n_chan)
        logging.info("averaging channels %s Hz with weights %s", df['chans'][low_index:low_index+n_chan], weights)
        beams = get_avg_beam_spline(df, gridnum, low_index, n_chan, weights)
    else:
        low_index, weight1 = mhz_to_index_weight(df['chans'][...], opts.freq_mhz)
        weights = np.array((weight1, 1-weight1))
        logging.info("averaging channels %s Hz with weights %s", df['chans'][low_index:low_index+2], weights)
        beams = get_avg_beam_spline(df, gridnum, low_index, N_POL, weights)

    hdus = fits.open(obsid+suffix)
    header = hdus[0].header
    data = hdus[0].data
    logging.debug("calculate pixel ra, dec")
    ra, dec = header_to_pixel_radec(header)
    logging.debug("convert to az el")
    alt, az = radec_to_altaz(ra, dec, t)

    # store metadata in fits header
    hdus[0].header['PBVER'] = df.attrs['VERSION']
    hdus[0].header['PBPATH'] = opts.beam_path
    hdus[0].header['PBTIME'] = t.isot
    hdus[0].header['PBGRIDN'] = gridnum

    # get values for each fits image pix
    for pol in POLS:
        logging.debug("interpolating beams for %s" % pol)
        hdus[0].data = beams[pol](alt, az, data.shape)
        logging.debug("writing %s beam to disk" % pol)
        hdus.writeto("%s%s%s" % (out_prefix, pol, out_suffix))
    logging.debug("finished")<|MERGE_RESOLUTION|>--- conflicted
+++ resolved
@@ -54,11 +54,7 @@
     meta_hdus = fits.open("%s.metafits" % obsid_str)
     gridnum = meta_hdus[0].header['GRIDNUM']
     start_lst = meta_hdus[0].header['LST']
-<<<<<<< HEAD
     lst = start_lst + 360.0*meta_hdus[0].header['Exposure']/2/86164.1
-=======
-    lst = start_lst + 360*meta_hdus[0].header['EXPOSURE']/86164.1
->>>>>>> 689ed881
     return gridnum, lst
 
 def get_meta(obsid_str):
