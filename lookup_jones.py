--- conflicted
+++ resolved
@@ -13,13 +13,8 @@
 N_POL = 4
 POLS = ("xx", "xy", "yx", "yy")
 
-<<<<<<< HEAD
-def get_avg_beam_spline(beam_file, gridnum, low_index, n_freq, weights):
-    assert beam_file['beams'].shape[2] == 4, "Beam file does not contain 4 polarisations. Not a Jones matrix file!"
-=======
 def get_avg_beam_spline(beam_file, low_index, n_freq, weights):
     assert beam_file['beams'].shape[2] == N_POL, "Beam file does not contain 4 polarisations. Not a Jones matrix file!"
->>>>>>> 689ed881
     beam_xy = np.sum(np.nan_to_num(beam_file['beams'][gridnum, low_index:low_index+n_freq, ...])*weights.reshape(n_freq, 1, 1, 1),
                      axis=0)
     # Note that according to the docs, x, y should be
